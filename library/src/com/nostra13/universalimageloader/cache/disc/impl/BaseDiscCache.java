/*******************************************************************************
 * Copyright 2011-2013 Sergey Tarasevich
 *
 * Licensed under the Apache License, Version 2.0 (the "License");
 * you may not use this file except in compliance with the License.
 * You may obtain a copy of the License at
 *
 * http://www.apache.org/licenses/LICENSE-2.0
 *
 * Unless required by applicable law or agreed to in writing, software
 * distributed under the License is distributed on an "AS IS" BASIS,
 * WITHOUT WARRANTIES OR CONDITIONS OF ANY KIND, either express or implied.
 * See the License for the specific language governing permissions and
 * limitations under the License.
 *******************************************************************************/
package com.nostra13.universalimageloader.cache.disc.impl;

import android.graphics.Bitmap;
import com.nostra13.universalimageloader.cache.disc.DiscCacheAware;
import com.nostra13.universalimageloader.cache.disc.naming.FileNameGenerator;
import com.nostra13.universalimageloader.core.DefaultConfigurationFactory;
import com.nostra13.universalimageloader.utils.IoUtils;

import java.io.BufferedOutputStream;
import java.io.File;
import java.io.FileOutputStream;
import java.io.IOException;
import java.io.InputStream;
import java.io.OutputStream;

/**
 * Base disc cache. Cache size is unlimited.
 *
 * @author Sergey Tarasevich (nostra13[at]gmail[dot]com)
 * @see com.nostra13.universalimageloader.cache.disc.DiscCacheAware
 * @see FileNameGenerator
 * @since 1.0.0
 */
public abstract class BaseDiscCache implements DiscCacheAware {
	/** {@value */
	public static final int DEFAULT_BUFFER_SIZE = 32 * 1024; // 32 Kb
	/** {@value */
	public static final Bitmap.CompressFormat DEFAULT_COMPRESS_FORMAT = Bitmap.CompressFormat.PNG;
	/** {@value */
	public static final int DEFAULT_COMPRESS_QUALITY = 100;

<<<<<<< HEAD
	private static final String ERROR_ARG_NULL = " argument must be not null";
=======
	private static final String TEMP_IMAGE_POSTFIX = ".tmp";

	private static final String ERROR_ARG_NULL = "\"%s\" argument must be not null";
>>>>>>> 8f68f1ca

	protected final File cacheDir;
	protected final File reserveCacheDir;

	protected final FileNameGenerator fileNameGenerator;

	protected int bufferSize = DEFAULT_BUFFER_SIZE;

	protected Bitmap.CompressFormat compressFormat = DEFAULT_COMPRESS_FORMAT;
	protected int compressQuality = DEFAULT_COMPRESS_QUALITY;

	/** @param cacheDir Directory for file caching */
	public BaseDiscCache(File cacheDir) {
		this(cacheDir, null);
	}

	/**
	 * @param cacheDir        Directory for file caching
	 * @param reserveCacheDir null-ok; Reserve directory for file caching. It's used when the primary directory isn't available.
	 */
	public BaseDiscCache(File cacheDir, File reserveCacheDir) {
		this(cacheDir, reserveCacheDir, DefaultConfigurationFactory.createFileNameGenerator());
	}

	/**
	 * @param cacheDir          Directory for file caching
	 * @param reserveCacheDir   null-ok; Reserve directory for file caching. It's used when the primary directory isn't available.
	 * @param fileNameGenerator {@linkplain com.nostra13.universalimageloader.cache.disc.naming.FileNameGenerator
	 *                          Name generator} for cached files
	 */
	public BaseDiscCache(File cacheDir, File reserveCacheDir, FileNameGenerator fileNameGenerator) {
		if (cacheDir == null) {
			throw new IllegalArgumentException("cacheDir" + ERROR_ARG_NULL);
		}
		if (fileNameGenerator == null) {
			throw new IllegalArgumentException("fileNameGenerator" + ERROR_ARG_NULL);
		}

		this.cacheDir = cacheDir;
		this.reserveCacheDir = reserveCacheDir;
		this.fileNameGenerator = fileNameGenerator;
	}

	@Override
	public File getDirectory() {
		return cacheDir;
	}

	@Override
	public File get(String imageUri) {
		return getFile(imageUri);
	}

	@Override
	public boolean save(String imageUri, InputStream imageStream, IoUtils.CopyListener listener) throws IOException {
		File imageFile = getFile(imageUri);
		File tmpFile = new File(imageFile.getAbsolutePath() + TEMP_IMAGE_POSTFIX);
		boolean loaded = false;
		try {
			OutputStream os = new BufferedOutputStream(new FileOutputStream(tmpFile), bufferSize);
			try {
				loaded = IoUtils.copyStream(imageStream, os, listener, bufferSize);
			} finally {
				IoUtils.closeSilently(os);
			}
		} finally {
			IoUtils.closeSilently(imageStream);
			if (loaded && !tmpFile.renameTo(imageFile)) {
				loaded = false;
			}
			if (!loaded) {
				tmpFile.delete();
			}
		}
		return loaded;
	}

	@Override
	public boolean save(String imageUri, Bitmap bitmap) throws IOException {
		File imageFile = getFile(imageUri);
		File tmpFile = new File(imageFile.getAbsolutePath() + TEMP_IMAGE_POSTFIX);
		OutputStream os = new BufferedOutputStream(new FileOutputStream(tmpFile), bufferSize);
		boolean savedSuccessfully = false;
		try {
			savedSuccessfully = bitmap.compress(compressFormat, compressQuality, os);
		} finally {
			IoUtils.closeSilently(os);
			if (savedSuccessfully && !tmpFile.renameTo(imageFile)) {
				savedSuccessfully = false;
			}
			if (!savedSuccessfully) {
				tmpFile.delete();
			}
		}
		bitmap.recycle();
		return savedSuccessfully;
	}

	@Override
	public boolean remove(String imageUri) {
		return getFile(imageUri).delete();
	}

	@Override
	public void clear() {
		File[] files = cacheDir.listFiles();
		if (files != null) {
			for (File f : files) {
				f.delete();
			}
		}
	}

	/** Returns file object (not null) for incoming image URI. File object can reference to non-existing file. */
	protected File getFile(String imageUri) {
		String fileName = fileNameGenerator.generate(imageUri);
		File dir = cacheDir;
		if (!cacheDir.exists() && !cacheDir.mkdirs()) {
			if (reserveCacheDir != null && (reserveCacheDir.exists() || reserveCacheDir.mkdirs())) {
				dir = reserveCacheDir;
			}
		}
		return new File(dir, fileName);
	}

	public void setBufferSize(int bufferSize) {
		this.bufferSize = bufferSize;
	}

	public void setCompressFormat(Bitmap.CompressFormat compressFormat) {
		this.compressFormat = compressFormat;
	}

	public void setCompressQuality(int compressQuality) {
		this.compressQuality = compressQuality;
	}
}<|MERGE_RESOLUTION|>--- conflicted
+++ resolved
@@ -44,13 +44,8 @@
 	/** {@value */
 	public static final int DEFAULT_COMPRESS_QUALITY = 100;
 
-<<<<<<< HEAD
 	private static final String ERROR_ARG_NULL = " argument must be not null";
-=======
 	private static final String TEMP_IMAGE_POSTFIX = ".tmp";
-
-	private static final String ERROR_ARG_NULL = "\"%s\" argument must be not null";
->>>>>>> 8f68f1ca
 
 	protected final File cacheDir;
 	protected final File reserveCacheDir;
